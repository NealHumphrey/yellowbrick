--- conflicted
+++ resolved
@@ -22,16 +22,8 @@
 
 from yellowbrick.base import *
 
-<<<<<<< HEAD
-try:
-    from unittest import mock
-except ImportError:
-    import mock
-
 # Transitioning to pytest
 import pytest
-=======
->>>>>>> 1804ce7d
 
 ##########################################################################
 ## Imports
