# yellowbrick.utils
# Utility functions and helpers for the Yellowbrick library.
#
# Author:   Jason Keung <jason.s.keung@gmail.com>
# Author:   Patrick O'Melveny <pvomelveny@gmail.com>
# Author:   Benjamin Bengfort <bbengfort@districtdatalabs.com>
# Author:   Rebecca Bilbro <rbilbro@districtdatalabs.com>
# Created:  Thu Jun 02 15:33:18 2016 -0500
#
# Copyright (C) 2016 District Data LAbs
# For license information, see LICENSE.txt
#
# ID: utils.py [] jason.s.keung@gmail.com $

"""
Utility functions and helpers for the Yellowbrick library.
"""

##########################################################################
## Imports
##########################################################################

import inspect
<<<<<<< HEAD
=======
import math
>>>>>>> 45268fc4
import numpy as np

from functools import wraps
from sklearn.pipeline import Pipeline
from sklearn.base import BaseEstimator

from yellowbrick.exceptions import YellowbrickTypeError


##########################################################################
## Model detection utilities
##########################################################################

def get_model_name(model):
    """
    Detects the model name for a Scikit-Learn model or pipeline

    Parameters
    ----------
    model: class or instance
        The object to determine the name for
    """
    if not is_estimator(model):
        raise YellowbrickTypeError(
            "Cannot detect the model name for non estimator: '{}'".format(
                type(model)
            )
        )

    else:
        if isinstance(model, Pipeline):
            return model.steps[-1][-1].__class__.__name__
        else:
            return model.__class__.__name__


##########################################################################
## Type checking utilities
##########################################################################

def is_estimator(model):
    """
    Determines if a model is an estimator using issubclass and isinstance.

    Parameters
    ----------
    model: class or instance
        The object to test whether or not is a Scikit-Learn estimator.
    """
    if inspect.isclass(model):
        return issubclass(model, BaseEstimator)

    return isinstance(model, BaseEstimator)

# Alias for closer name to isinstance and issubclass
isestimator = is_estimator


def is_classifier(estimator):
    """
    Returns True if the given estimator is (probably) a classifier.

    Parameters
    ----------
    estimator: class or instance
        The object to test whether or not is a Scikit-Learn classifier.

    See also
    --------
    is_classifier
        `sklearn.is_classifier() <https://github.com/scikit-learn/scikit-learn/blob/master/sklearn/base.py#L518>`_
    """
    # TODO: once we make ScoreVisualizer and ModelVisualizer pass through
    # wrappers as in Issue #90, these three lines become unnecessary.
    # NOTE: This must be imported here to avoid recursive import.
    from yellowbrick.base import Visualizer
    if isinstance(estimator, Visualizer):
        return is_classifier(estimator.estimator)

    # Test the _estimator_type property
    return getattr(estimator, "_estimator_type", None) == "classifier"

# Alias for closer name to isinstance and issubclass
isclassifier = is_classifier


def is_regressor(estimator):
    """
    Returns True if the given estimator is (probably) a regressor.

    Parameters
    ----------
    model: class or instance
        The object to test whether or not is a Scikit-Learn regressor.

    See also
    --------
    is_regressor
        `sklearn.is_regressor() <https://github.com/scikit-learn/scikit-learn/blob/master/sklearn/base.py#L531>`_
    """
    # TODO: once we make ScoreVisualizer and ModelVisualizer pass through
    # wrappers as in Issue #90, these three lines become unnecessary.
    # NOTE: This must be imported here to avoid recursive import.
    from yellowbrick.base import Visualizer
    if isinstance(estimator, Visualizer):
        return is_regressor(estimator.estimator)

    # Test the _estimator_type property
    return getattr(estimator, "_estimator_type", None) == "regressor"

# Alias for closer name to isinstance and issubclass
isregressor = is_regressor


def is_dataframe(obj):
    """
    Returns True if the given object is a Pandas Data Frame.

    Parameters
    ----------
    obj: instance
        The object to test whether or not is a Pandas DataFrame.
    """
    try:
        # This is the best method of type checking
        from pandas import DataFrame
        return isinstance(obj, DataFrame)
    except ImportError:
        # Pandas is not a dependency, so this is scary
        return obj.__class__.__name__ == "DataFrame"

# Alias for closer name to isinstance and issubclass
isdataframe = is_dataframe


#From here: http://stackoverflow.com/questions/26248654/numpy-return-0-with-divide-by-zero
<<<<<<< HEAD
def div_safe( numerator, denominator ):
    """
    Ufunc-extension that returns 0 instead of nan when dividing numpy arrays
    
    Parameters
    ----------
    numerator: array-like 

    denominator: scalar or array-like that can be validly divided by the numerator

    returns a numpy array

    example: div_safe( [-1, 0, 1], 0 ) == [0, 0, 0]
    """
    #First handle scalars
    if np.isscalar(numerator):
        raise ValueError("div_safe should only be used with an array-like numerator")

    #Then numpy arrays
    try:
        with np.errstate(divide='ignore', invalid='ignore'):
            result = np.true_divide( numerator, denominator )
            result[ ~ np.isfinite( result )] = 0  # -inf inf NaN
        return result
    except ValueError as e:
        raise e
=======
def numpy_div0( a, b ):
    """
    Ufunc-extension that returns 0 instead of nan when dividing numpy arrays
    example: >> div0( [-1, 0, 1], 0 ) -> [0, 0, 0]
    """
    with np.errstate(divide='ignore', invalid='ignore'):
        c = np.true_divide( a, b )
        c[ ~ np.isfinite( c )] = 0  # -inf inf NaN
    return c



>>>>>>> 45268fc4

##########################################################################
## Decorators
##########################################################################

def memoized(fget):
    """
    Return a property attribute for new-style classes that only calls its
    getter on the first access. The result is stored and on subsequent
    accesses is returned, preventing the need to call the getter any more.

    Parameters
    ----------
    fget: function
        The getter method to memoize for subsequent access.

    See also
    --------
    python-memoized-property
        `python-memoized-property <https://github.com/estebistec/python-memoized-property>`_
    """
    attr_name = '_{0}'.format(fget.__name__)

    @wraps(fget)
    def fget_memoized(self):
        if not hasattr(self, attr_name):
            setattr(self, attr_name, fget(self))
        return getattr(self, attr_name)

    return property(fget_memoized)


class docutil(object):
    """
    This decorator can be used to apply the doc string from another function
    to the decorated function. This is used for our single call wrapper
    functions who implement the visualizer API without forcing the user to
    jump through all the hoops. The docstring of both the visualizer and the
    single call wrapper should be identical, this decorator ensures that we
    only have to edit one doc string.

    Usage::

        @docutil(Visualizer.__init__)
        def visualize(*args, **kwargs):
            pass

    The basic usage is that you instantiate the decorator with the function
    whose docstring you want to copy, then apply that decorator to the the
    function whose docstring you would like modified.

    Note that this decorator performs no wrapping of the target function.
    """

    def __init__(self, func):
        """Create a decorator to document other functions with the specified
        function's doc string.

        Parameters
        ----------
        func : function
            The function whose doc string we should decorate with
        """
        self.doc = func.__doc__

    def __call__(self, func):
        """Modify the decorated function with the stored doc string.

        Parameters
        ----------
        func: function
            The function to apply the saved doc string to.
        """
        func.__doc__ = self.doc
        return func<|MERGE_RESOLUTION|>--- conflicted
+++ resolved
@@ -21,10 +21,7 @@
 ##########################################################################
 
 import inspect
-<<<<<<< HEAD
-=======
 import math
->>>>>>> 45268fc4
 import numpy as np
 
 from functools import wraps
@@ -161,7 +158,6 @@
 
 
 #From here: http://stackoverflow.com/questions/26248654/numpy-return-0-with-divide-by-zero
-<<<<<<< HEAD
 def div_safe( numerator, denominator ):
     """
     Ufunc-extension that returns 0 instead of nan when dividing numpy arrays
@@ -188,20 +184,6 @@
         return result
     except ValueError as e:
         raise e
-=======
-def numpy_div0( a, b ):
-    """
-    Ufunc-extension that returns 0 instead of nan when dividing numpy arrays
-    example: >> div0( [-1, 0, 1], 0 ) -> [0, 0, 0]
-    """
-    with np.errstate(divide='ignore', invalid='ignore'):
-        c = np.true_divide( a, b )
-        c[ ~ np.isfinite( c )] = 0  # -inf inf NaN
-    return c
-
-
-
->>>>>>> 45268fc4
 
 ##########################################################################
 ## Decorators
